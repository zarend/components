--- conflicted
+++ resolved
@@ -139,16 +139,10 @@
     this._disabledChange.complete();
   }
 
-<<<<<<< HEAD
-  /** Selects the given date */
-  select(date: D): void {
-    let oldValue = this._selected;
-=======
   /** Selects the given date. */
   select(date: D): void {
     this._selectInInput(date);
     this._selectInView(date);
->>>>>>> 674e9f85
     this._selected = date;
   }
 
